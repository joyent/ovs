--- conflicted
+++ resolved
@@ -27,13 +27,8 @@
 struct switch_status;
 struct wdp;
 
-<<<<<<< HEAD
 int in_band_create(struct ofproto *, struct wdp *, struct switch_status *,
-                   struct rconn *controller, struct in_band **);
-=======
-int in_band_create(struct ofproto *, struct dpif *, struct switch_status *,
                    struct in_band **);
->>>>>>> ca247927
 void in_band_destroy(struct in_band *);
 
 void in_band_set_remotes(struct in_band *,
@@ -41,14 +36,11 @@
 
 void in_band_run(struct in_band *);
 void in_band_wait(struct in_band *);
-<<<<<<< HEAD
-=======
 
 bool in_band_msg_in_hook(struct in_band *, const flow_t *, 
                          const struct ofpbuf *packet);
 bool in_band_rule_check(struct in_band *, const flow_t *,
-                        const struct odp_actions *);
->>>>>>> ca247927
+                        const struct xflow_actions *);
 void in_band_flushed(struct in_band *);
 
 #endif /* in-band.h */