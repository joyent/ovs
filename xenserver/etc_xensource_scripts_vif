#!/bin/sh

# Copyright (C) 2008,2009 Citrix Systems, Inc. All rights reserved.
# Copyright (C) 2009 Nicira Networks, Inc.

# CA-23900: Warning: when VIFs are added to windows guests with PV drivers the backend vif device is registered,
# unregistered and then registered again. This causes the udev event to fire twice and this script runs twice.
# Since the first invocation of the script races with the device unregistration, spurious errors are possible
# which will be logged but are safe to ignore since the second script invocation should complete the operation.
# Note that each script invocation is run synchronously from udev and so the scripts don't race with each other.

# Keep other-config/ keys in sync with device.ml:vif_udev_keys

cfg_mod="/usr/bin/ovs-cfg-mod"
<<<<<<< HEAD
=======
vsctl="/usr/bin/ovs-vsctl"
dump_vif_details="/usr/share/vswitch/scripts/dump-vif-details"
>>>>>>> 4d678233
service="/sbin/service"
IP="/sbin/ip"

handle_promiscuous()
{
    local arg=$(xenstore-read "${PRIVATE}/other-config/promiscuous" 2>/dev/null)
    if [ $? -eq 0 -a -n "${arg}" ] ; then
        case "${arg}" in 
            true|on) logger -t script-vif "${dev}: Promiscuous ports are not supported via vSwitch." ;;
            *) ;;
        esac
    fi
}

handle_ethtool()
{
    local opt=$1
    local arg=$(xenstore-read "${PRIVATE}/other-config/ethtool-${opt}" 2>/dev/null)
    if [ $? -eq 0 -a -n "${arg}" ] ; then
        case "${arg}" in
            true|on)   /sbin/ethtool -K "${dev}" "${opt}" on ;;
            false|off) /sbin/ethtool -K "${dev}" "${opt}" off ;;
            *) logger -t scripts-vif "Unknown ethtool argument ${opt}=${arg} on ${dev}/${VIFUUID}" ;;
        esac
    fi
}

handle_mtu()
{
    local mtu=$(xenstore-read "${PRIVATE}/MTU" 2>/dev/null)
    if [ $? -eq 0 -a -n "${mtu}" ]; then
	echo "${mtu}" > /sys/class/net/${dev}/mtu
    fi
}

handle_vif_details()
{
    local vif_details=
    local net_uuid=$(xenstore-read "${PRIVATE}/network-uuid" 2>/dev/null)
    if [ -n "${net_uuid}" ] ; then
	vif_details="$vif_details --add=port.${dev}.net-uuid=${net_uuid}"
    fi

    local address=$(xenstore-read "/local/domain/$DOMID/device/vif/$DEVID/mac" 2>/dev/null)
    if [ -n "${address}" ] ; then
	vif_details="$vif_details --add=port.${dev}.vif-mac=${address}"
    fi

    local vif_uuid=$(xenstore-read "${PRIVATE}/vif-uuid" 2>/dev/null)
    if [ -n "${vif_uuid}" ] ; then
	vif_details="$vif_details --add=port.${dev}.vif-uuid=${vif_uuid}"
    fi

    local vm=$(xenstore-read "/local/domain/$DOMID/vm" 2>/dev/null)
    if [ $? -eq 0 -a -n "${vm}" ] ; then
	local vm_uuid=$(xenstore-read "$vm/uuid" 2>/dev/null)
    fi
    if [ -n "${vm_uuid}" ] ; then
	vif_details="$vif_details --add=port.${dev}.vm-uuid=${vm_uuid}"
    fi
    echo ${vif_details}
}

add_to_bridge()
{
    local address=$(xenstore-read "${PRIVATE}/bridge-MAC")
    if [ $? -ne 0 -o -z "${address}" ]; then
	logger -t scripts-vif "Failed to read ${PRIVATE}/bridge-MAC from xenstore"
	exit 1
    fi
    local bridge=$(xenstore-read "${PRIVATE}/bridge")
    if [ $? -ne 0 -o -z "${bridge}" ]; then
	logger -t scripts-vif "Failed to read ${PRIVATE}/bridge from xenstore"
	exit 1
    fi
    logger -t scripts-vif "Adding ${dev} to ${bridge} with address ${address}"

<<<<<<< HEAD
    vid=
    if [ -e "/var/lib/openvswitch/br-$bridge" ]; then
	. "/var/lib/openvswitch/br-$bridge"
	if [ -n "$VLAN_SLAVE" -a -n "$VLAN_VID" ]; then
	    bridge=$VLAN_SLAVE
	    vid="--add=vlan.${dev}.tag=$VLAN_VID"
	fi
=======
    local VLAN_ID=$($vsctl br-to-vlan $bridge)
    local vid=
    if [ "$VLAN_ID" -ne 0 ] ; then
	bridge=$($vsctl br-to-parent $bridge)
	vid="--add=vlan.${dev}.tag=${VLAN_ID}"
>>>>>>> 4d678233
    fi

    if [ "$type" = "vif" ] ; then
	local vif_details=$(handle_vif_details)
    fi

    ${IP} link set "${dev}" down                        || logger -t scripts-vif "Failed to ip link set ${dev} down"
    ${IP} link set "${dev}" arp off                     || logger -t scripts-vif "Failed to ip link set ${dev} arp off"
    ${IP} link set "${dev}" multicast off               || logger -t scripts-vif "Failed to ip link set ${dev} multicast off"
    ${IP} link set "${dev}" address "${address}"        || logger -t scripts-vif "Failed to ip link set ${dev} address ${address}"
    ${IP} addr flush "${dev}"                           || logger -t scripts-vif "Failed to ip addr flush ${dev}"

    $cfg_mod -F /etc/ovs-vswitchd.conf \
        --del-match="bridge.*.port=${dev}" \
        --del-match="vlan.${dev}.[!0-9]*" \
        --del-match="port.${dev}.[!0-9]*" \
        --add="bridge.$bridge.port=${dev}" \
        $vid $vif_details -c 
    $service vswitch reload

    ${IP} link set "${dev}" up                          || logger -t scripts-vif "Failed to ip link set ${dev} up"
}

type=$2

case ${type} in
    vif)
	DOMID=`echo ${XENBUS_PATH} | cut -f 3 -d '/'`
	DEVID=`echo ${XENBUS_PATH} | cut -f 4 -d '/'`
	dev=vif${DOMID}.${DEVID}
	;;
    tap)
	dev=$INTERFACE
	DOMID=`echo ${dev#tap} | cut -f 1 -d '.'`
	DEVID=`echo ${dev#tap} | cut -f 2 -d '.'`
	;;
    *)  
	logger -t scripts-vif "unknown interface type ${type}"
	exit 1
	;;
esac

XAPI=/xapi/${DOMID}/hotplug/vif/${DEVID}
HOTPLUG=/xapi/${DOMID}/hotplug/vif/${DEVID}
PRIVATE=/xapi/${DOMID}/private/vif/${DEVID}

echo Called as "$@" "$DOMID" "$DEVID" | logger -t scripts-vif
case "$1" in
online)
	if [ "${type}" = "vif" ] ; then
	    handle_ethtool rx
	    handle_ethtool tx
	    handle_ethtool sg
	    handle_ethtool tso
	    handle_ethtool ufo
	    handle_ethtool gso

	    handle_mtu
	    add_to_bridge
	    handle_promiscuous

	    xenstore-write "${HOTPLUG}/vif" "${dev}"
	    xenstore-write "${HOTPLUG}/hotplug" "online"

	    # xs-xen.pq.hq:91e986b8e49f netback-wait-for-hotplug
	    xenstore-write "/local/domain/0/backend/vif/${DOMID}/${DEVID}/hotplug-status" "connected"
	fi
	;;

add)
	if [ "${type}" = "tap" ] ; then
	    add_to_bridge
	fi
	;;

remove)
	if [ "${type}" = "vif" ] ;then
	    xenstore-rm "${HOTPLUG}/hotplug"
	fi
	logger -t scripts-vif "${dev} has been removed"
	$cfg_mod -vANY:console:emer -F /etc/ovs-vswitchd.conf \
	    --del-match="bridge.*.port=${dev}" \
	    --del-match="vlan.${dev}.[!0-9]*" \
	    --del-match="port.${dev}.[!0-9]*" -c
	$service vswitch reload
	;;
esac<|MERGE_RESOLUTION|>--- conflicted
+++ resolved
@@ -12,11 +12,8 @@
 # Keep other-config/ keys in sync with device.ml:vif_udev_keys
 
 cfg_mod="/usr/bin/ovs-cfg-mod"
-<<<<<<< HEAD
-=======
 vsctl="/usr/bin/ovs-vsctl"
 dump_vif_details="/usr/share/vswitch/scripts/dump-vif-details"
->>>>>>> 4d678233
 service="/sbin/service"
 IP="/sbin/ip"
 
@@ -94,21 +91,11 @@
     fi
     logger -t scripts-vif "Adding ${dev} to ${bridge} with address ${address}"
 
-<<<<<<< HEAD
-    vid=
-    if [ -e "/var/lib/openvswitch/br-$bridge" ]; then
-	. "/var/lib/openvswitch/br-$bridge"
-	if [ -n "$VLAN_SLAVE" -a -n "$VLAN_VID" ]; then
-	    bridge=$VLAN_SLAVE
-	    vid="--add=vlan.${dev}.tag=$VLAN_VID"
-	fi
-=======
     local VLAN_ID=$($vsctl br-to-vlan $bridge)
     local vid=
     if [ "$VLAN_ID" -ne 0 ] ; then
 	bridge=$($vsctl br-to-parent $bridge)
 	vid="--add=vlan.${dev}.tag=${VLAN_ID}"
->>>>>>> 4d678233
     fi
 
     if [ "$type" = "vif" ] ; then
