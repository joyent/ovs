--- conflicted
+++ resolved
@@ -52,15 +52,9 @@
 static bool rules_match_2wild(const struct cls_rule *wild1,
                               const struct cls_rule *wild2, int field_idx);
 
-/* Converts the flow in 'flow' into a cls_rule in 'rule', with the given
- * 'wildcards' and 'priority'.*/
-void
-<<<<<<< HEAD
-cls_rule_from_flow(struct cls_rule *rule, const flow_t *flow)
-=======
-cls_rule_from_flow(const flow_t *flow, uint32_t wildcards,
-                   unsigned int priority, struct cls_rule *rule)
->>>>>>> ca247927
+/* Converts the flow in 'flow' into a cls_rule in 'rule'. */
+void
+cls_rule_from_flow(const flow_t *flow, struct cls_rule *rule)
 {
     rule->flow = *flow;
     if (!rule->flow.wildcards && rule->flow.priority < UINT16_MAX) {
@@ -74,26 +68,14 @@
  * 'priority'.  If 'tun_id_from_cookie' is set then the upper 32 bits of
  * 'cookie' are stored in the rule as the tunnel ID. */
 void
-<<<<<<< HEAD
-cls_rule_from_match(struct cls_rule *rule, unsigned int priority,
-                    const struct ofp_match *match)
-{
-    flow_from_match(&rule->flow,
-                    rule->flow.wildcards ? priority : UINT16_MAX,
-                    match);
-    flow_wildcards_init(&rule->wc, rule->flow.wildcards);
-    rule->table_idx = table_idx_from_wildcards(rule->flow.wildcards);
-=======
 cls_rule_from_match(const struct ofp_match *match, unsigned int priority,
                     bool tun_id_from_cookie, uint64_t cookie,
                     struct cls_rule *rule)
 {
-    uint32_t wildcards;
-    flow_from_match(match, tun_id_from_cookie, cookie, &rule->flow, &wildcards);
-    flow_wildcards_init(&rule->wc, wildcards);
-    rule->priority = rule->wc.wildcards ? priority : UINT16_MAX;
-    rule->table_idx = table_idx_from_wildcards(rule->wc.wildcards);
->>>>>>> ca247927
+    flow_from_match(match, rule->flow.wildcards ? priority : UINT16_MAX,
+                    tun_id_from_cookie, cookie, &rule->flow);
+    flow_wildcards_init(&rule->wc, rule->flow.wildcards);
+    rule->table_idx = table_idx_from_wildcards(rule->flow.wildcards);
 }
 
 /* Converts 'rule' to a string and returns the string.  The caller must free
@@ -333,11 +315,7 @@
         struct cls_rule target;
         int i;
 
-<<<<<<< HEAD
-        cls_rule_from_flow(&target, flow);
-=======
-        cls_rule_from_flow(flow, 0, 0, &target);
->>>>>>> ca247927
+        cls_rule_from_flow(flow, &target);
         for (i = 0; i < CLS_N_FIELDS; i++) {
             struct cls_rule *rule = search_table(&cls->tables[i], i, &target);
             if (rule && (!best || rule->flow.priority > best->flow.priority)) {
@@ -361,13 +339,8 @@
         return search_exact_table(cls, flow_hash(target, 0), target);
     }
 
-<<<<<<< HEAD
-    assert(target->wildcards == (target->wildcards & OFPFW_ALL));
+    assert(target->wildcards == (target->wildcards & OVSFW_ALL));
     table_idx = table_idx_from_wildcards(target->wildcards);
-=======
-    assert(wildcards == (wildcards & OVSFW_ALL));
-    table_idx = table_idx_from_wildcards(wildcards);
->>>>>>> ca247927
     hash = hash_fields(target, table_idx);
     HMAP_FOR_EACH_WITH_HASH (bucket, struct cls_bucket, hmap_node, hash,
                              &cls->tables[table_idx]) {
@@ -401,11 +374,7 @@
             true : false;
     }
 
-<<<<<<< HEAD
-    cls_rule_from_flow(&target_rule, target);
-=======
-    cls_rule_from_flow(target, wildcards, priority, &target_rule);
->>>>>>> ca247927
+    cls_rule_from_flow(target, &target_rule);
 
     for (tbl = &cls->tables[0]; tbl < &cls->tables[CLS_N_FIELDS]; tbl++) {
         struct cls_bucket *bucket;
@@ -440,7 +409,7 @@
 {
     struct cls_rule target;
 
-    cls_rule_from_flow(&target, target_flow);
+    cls_rule_from_flow(target_flow, &target);
     if (include & CLS_INC_WILD) {
         const struct hmap *table;
 
